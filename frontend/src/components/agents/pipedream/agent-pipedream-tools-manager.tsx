--- conflicted
+++ resolved
@@ -103,11 +103,6 @@
     const enabledTools = Object.entries(localTools)
       .filter(([_, enabled]) => enabled)
       .map(([name]) => name);
-<<<<<<< HEAD
-    
-
-=======
->>>>>>> c156a8f8
     setHasChanges(false);
 
     if (onToolsUpdate) {
